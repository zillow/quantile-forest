--- conflicted
+++ resolved
@@ -857,7 +857,6 @@
 
     ForestRegressor = FOREST_REGRESSORS[name]
 
-<<<<<<< HEAD
     est = ForestRegressor(
         n_estimators=1,
         max_samples_leaf=None,
@@ -878,11 +877,6 @@
         est.fit(X, y)
         with pytest.raises(RuntimeError):
             y_pred = est.predict(X)
-=======
-    est = ForestRegressor(n_estimators=1, max_samples_leaf=None, random_state=0)
-    with pytest.raises(ValueError):
-        est.fit(X, y)
->>>>>>> 642990ad
 
 
 @pytest.mark.parametrize("name", FOREST_REGRESSORS)
