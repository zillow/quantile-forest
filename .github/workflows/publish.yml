name: publish

on: push
  #push:
  #  branches:
  #    - main
  #  tags:
  #    - 'v*.*.*'

jobs:
  build_wheels:
    name: Build wheels on ${{ matrix.os }}
    runs-on: ${{ matrix.os }}
    strategy:
      matrix:
        os: [ubuntu-latest, windows-latest, macos-latest]

    steps:
      - uses: actions/checkout@v4

      - name: Build wheels
        uses: pypa/cibuildwheel@v2.21.1
        env:
<<<<<<< HEAD
          CIBW_BUILD: cp3*-*
          CIBW_SKIP: pp* *i686* *win32 *musllinux*
          CIBW_PROJECT_REQUIRES_PYTHON: '>=3.9'
=======
          CIBW_BUILD: cp39-* cp310-* cp311-* cp312-*
          CIBW_SKIP: pp* *i686* *win32 *musllinux*
          CIBW_PROJECT_REQUIRES_PYTHON: '>=3.9,<3.13'
>>>>>>> 60a9dbd0
          CIBW_BEFORE_BUILD: pip install --verbose --editable .
          CIBW_ARCHS_LINUX: auto64
          CIBW_ARCHS_MACOS: x86_64 universal2 arm64
          CIBW_ARCHS_WINDOWS: auto64

      - uses: actions/upload-artifact@v4
        with:
          name: artifact-wheels-${{ matrix.os }}
          path: ./wheelhouse/*.whl

  build_sdist:
      name: Build source distribution
      runs-on: ubuntu-latest
      steps:
        - uses: actions/checkout@v4

        - uses: actions/setup-python@v5
          name: Install Python
          with:
            python-version: '3.13'
            allow-prereleases: true

        - run: pip install build

        - name: Build sdist
          run: python -m build --sdist

        - uses: actions/upload-artifact@v4
          with:
            name: artifact-source
            path: dist/*.tar.gz

  #upload_pypi:
  #  needs: [build_wheels, build_sdist]
  #  runs-on: ubuntu-latest

  #  if: github.event_name == 'push' && startsWith(github.event.ref, 'refs/tags/v')
  #  steps:
  #    - uses: actions/download-artifact@v4
  #      with:
  #        path: dist
  #        pattern: artifact-*
  #        merge-multiple: true

<<<<<<< HEAD
  #    - uses: pypa/gh-action-pypi-publish@v1.10.1
  #      with:
  #        user: __token__
  #        password: ${{ secrets.PYPI_PASSWORD }}
  #        # To test, uncomment the following:
  #        # password: ${{ secrets.TEST_PYPI_PASSWORD }}
  #        # repository-url: https://test.pypi.org/legacy/
=======
      - uses: pypa/gh-action-pypi-publish@v1.10.2
        with:
          user: __token__
          password: ${{ secrets.PYPI_PASSWORD }}
          # To test, uncomment the following:
          # password: ${{ secrets.TEST_PYPI_PASSWORD }}
          # repository-url: https://test.pypi.org/legacy/
>>>>>>> 60a9dbd0
<|MERGE_RESOLUTION|>--- conflicted
+++ resolved
@@ -21,15 +21,9 @@
       - name: Build wheels
         uses: pypa/cibuildwheel@v2.21.1
         env:
-<<<<<<< HEAD
           CIBW_BUILD: cp3*-*
           CIBW_SKIP: pp* *i686* *win32 *musllinux*
           CIBW_PROJECT_REQUIRES_PYTHON: '>=3.9'
-=======
-          CIBW_BUILD: cp39-* cp310-* cp311-* cp312-*
-          CIBW_SKIP: pp* *i686* *win32 *musllinux*
-          CIBW_PROJECT_REQUIRES_PYTHON: '>=3.9,<3.13'
->>>>>>> 60a9dbd0
           CIBW_BEFORE_BUILD: pip install --verbose --editable .
           CIBW_ARCHS_LINUX: auto64
           CIBW_ARCHS_MACOS: x86_64 universal2 arm64
@@ -74,20 +68,10 @@
   #        pattern: artifact-*
   #        merge-multiple: true
 
-<<<<<<< HEAD
   #    - uses: pypa/gh-action-pypi-publish@v1.10.1
   #      with:
   #        user: __token__
   #        password: ${{ secrets.PYPI_PASSWORD }}
   #        # To test, uncomment the following:
   #        # password: ${{ secrets.TEST_PYPI_PASSWORD }}
-  #        # repository-url: https://test.pypi.org/legacy/
-=======
-      - uses: pypa/gh-action-pypi-publish@v1.10.2
-        with:
-          user: __token__
-          password: ${{ secrets.PYPI_PASSWORD }}
-          # To test, uncomment the following:
-          # password: ${{ secrets.TEST_PYPI_PASSWORD }}
-          # repository-url: https://test.pypi.org/legacy/
->>>>>>> 60a9dbd0
+  #        # repository-url: https://test.pypi.org/legacy/