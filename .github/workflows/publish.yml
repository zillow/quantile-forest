name: publish

on: push
  #push:
  #  branches:
  #    - main
  #  tags:
  #    - 'v*.*.*'

jobs:
  build_wheels:
    name: Build wheels on ${{ matrix.os }}
    runs-on: ${{ matrix.os }}
    strategy:
      matrix:
        os: [ubuntu-latest, windows-latest, macos-latest]

    steps:
      - uses: actions/checkout@v4

      - name: Build wheels
        uses: pypa/cibuildwheel@v2.21.3
        env:
          CIBW_BUILD: cp3*-*
          CIBW_SKIP: pp* *i686* *win32 *musllinux*
          CIBW_PROJECT_REQUIRES_PYTHON: '>=3.9'
          CIBW_BEFORE_BUILD: pip install --verbose --editable .
          CIBW_ARCHS_LINUX: auto64
          CIBW_ARCHS_MACOS: x86_64 universal2 arm64
          CIBW_ARCHS_WINDOWS: auto64

      - uses: actions/upload-artifact@v4
        with:
          name: artifact-wheels-${{ matrix.os }}
          path: ./wheelhouse/*.whl

  build_sdist:
      name: Build source distribution
      runs-on: ubuntu-latest
      steps:
        - uses: actions/checkout@v4

        - uses: actions/setup-python@v5
          name: Install Python
          with:
            python-version: '3.13'
            allow-prereleases: true

        - run: pip install build

        - name: Build sdist
          run: python -m build --sdist

        - uses: actions/upload-artifact@v4
          with:
            name: artifact-source
            path: dist/*.tar.gz

  #upload_pypi:
  #  needs: [build_wheels, build_sdist]
  #  runs-on: ubuntu-latest

  #  if: github.event_name == 'push' && startsWith(github.event.ref, 'refs/tags/v')
  #  steps:
  #    - uses: actions/download-artifact@v4
  #      with:
  #        path: dist
  #        pattern: artifact-*
  #        merge-multiple: true

<<<<<<< HEAD
  #    - uses: pypa/gh-action-pypi-publish@v1.10.3
  #      with:
  #        user: __token__
  #        password: ${{ secrets.PYPI_PASSWORD }}
  #        # To test, uncomment the following:
  #        # password: ${{ secrets.TEST_PYPI_PASSWORD }}
  #        # repository-url: https://test.pypi.org/legacy/
=======
      - uses: pypa/gh-action-pypi-publish@v1.12.2
        with:
          user: __token__
          password: ${{ secrets.PYPI_PASSWORD }}
          # To test, uncomment the following:
          # password: ${{ secrets.TEST_PYPI_PASSWORD }}
          # repository-url: https://test.pypi.org/legacy/
>>>>>>> 01bd96a2
<|MERGE_RESOLUTION|>--- conflicted
+++ resolved
@@ -68,20 +68,10 @@
   #        pattern: artifact-*
   #        merge-multiple: true
 
-<<<<<<< HEAD
-  #    - uses: pypa/gh-action-pypi-publish@v1.10.3
+  #    - uses: pypa/gh-action-pypi-publish@v1.12.2
   #      with:
   #        user: __token__
   #        password: ${{ secrets.PYPI_PASSWORD }}
   #        # To test, uncomment the following:
   #        # password: ${{ secrets.TEST_PYPI_PASSWORD }}
-  #        # repository-url: https://test.pypi.org/legacy/
-=======
-      - uses: pypa/gh-action-pypi-publish@v1.12.2
-        with:
-          user: __token__
-          password: ${{ secrets.PYPI_PASSWORD }}
-          # To test, uncomment the following:
-          # password: ${{ secrets.TEST_PYPI_PASSWORD }}
-          # repository-url: https://test.pypi.org/legacy/
->>>>>>> 01bd96a2
+  #        # repository-url: https://test.pypi.org/legacy/